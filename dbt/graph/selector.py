--- conflicted
+++ resolved
@@ -96,13 +96,6 @@
     return True
 
 
-<<<<<<< HEAD
-def get_nodes_by_qualified_name(graph, name):
-    """ returns a node if matched, else throws a CompilerError. qualified_name
-    should be either 1) a node name or 2) a dot-notation qualified selector"""
-
-    qualified_name = name.split('.')
-=======
 def _node_is_match(qualified_name, package_names, fqn):
     """Determine if a qualfied name matches an fqn, given the set of package
     names in the graph.
@@ -127,13 +120,12 @@
     return False
 
 
-def get_nodes_by_qualified_name(graph, qualified_name):
-    """Yield all nodes in the graph that match qualified_name.
-
-    :param List[str] qualified_name: The components of the selector or node
-        name, split on '.'.
+def get_nodes_by_qualified_name(graph, qualified_name_selector):
+    """Yield all nodes in the graph that match the qualified_name_selector.
+
+    :param str qualified_name_selector: The selector or node name
     """
->>>>>>> 4ec391b9
+    qualified_name = qualified_name_selector.split(".")
     package_names = get_package_names(graph)
 
     for node in graph.nodes():
